{
	"info": {
<<<<<<< HEAD
		"_postman_id": "1458f159-81c5-4167-af63-dc277c2255a8",
		"name": "pay-api",
=======
		"_postman_id": "64d34ce5-3797-4405-ac5c-0242bfadc4de",
		"name": "pay-api copy",
>>>>>>> b2a3e78f
		"schema": "https://schema.getpostman.com/json/collection/v2.1.0/collection.json"
	},
	"item": [
		{
			"name": "Get Fees",
			"event": [
				{
					"listen": "test",
					"script": {
						"id": "1ab09244-2ee0-4849-9ca0-ee39660b7dfe",
						"exec": [
							"pm.test(\"Status code is 200\", function () {",
							"    pm.response.to.have.status(200);",
							"});",
							"pm.test(\"filing type code matches\", function () {",
							"    var jsonData = pm.response.json();",
							"    pm.expect(jsonData.filing_type_code).to.eql(environment['filing-type-code']);",
							"});"
						],
						"type": "text/javascript"
					}
				}
			],
			"request": {
				"method": "GET",
				"header": [],
				"body": {
					"mode": "raw",
					"raw": ""
				},
				"url": {
					"raw": "{{pay-api-base-url}}/api/v1/fees/{{corp-type}}/{{filing-type-code}}",
					"host": [
						"{{pay-api-base-url}}"
					],
					"path": [
						"api",
						"v1",
						"fees",
						"{{corp-type}}",
						"{{filing-type-code}}"
					]
				},
				"description": "Calculate fees by Corp Type and Filing type"
			},
			"response": []
		},
		{
			"name": "Create Payment Record",
			"request": {
				"method": "POST",
				"header": [
					{
						"key": "Content-Type",
						"name": "Content-Type",
						"value": "application/json",
						"type": "text"
					}
				],
				"body": {
					"mode": "raw",
					"raw": "{\n  \"payment_info\": {\n    \"method_of_payment\": \"CC\"\n  },\n  \"business_info\": {\n    \"business_identifier\": \"CP1234\",\n    \"corp_type\": \"CP\",\n    \"business_name\": \"ABC Corp\",\n    \"contact_info\": {\n      \"city\": \"Victoria\",\n      \"postal_code\": \"V8P2P2\",\n      \"province\": \"BC\",\n      \"address_line_1\": \"100 Douglas Street\",\n      \"country\": \"CA\"\n    }\n  },\n  \"filing_info\": {\n    \"filing_types\": [\n      {\n        \"filing_type_code\": \"OTADD\",\n    \t\"filing_description\":\"TEST\"\n      },\n      {\n        \"filing_type_code\": \"OTANN\"\n      }\n    ]\n  }\n}"
				},
				"url": {
					"raw": "{{pay-api-base-url}}/api/v1/payments",
					"host": [
						"{{pay-api-base-url}}"
					],
					"path": [
						"api",
						"v1",
						"payments"
					]
				}
			},
			"response": []
		},
		{
			"name": "Get Payment Record",
			"protocolProfileBehavior": {
				"disableBodyPruning": true
			},
			"request": {
				"method": "GET",
				"header": [
					{
						"key": "Content-Type",
						"name": "Content-Type",
						"type": "text",
						"value": "application/json"
					}
				],
				"body": {
					"mode": "raw",
					"raw": ""
				},
				"url": {
					"raw": "{{pay-api-base-url}}/api/v1/payments/{{payment-identifier}}",
					"host": [
						"{{pay-api-base-url}}"
					],
					"path": [
						"api",
						"v1",
						"payments",
						"{{payment-identifier}}"
					]
				}
			},
			"response": []
		},
		{
			"name": "Create a Transaction Record",
			"request": {
				"method": "POST",
				"header": [],
				"body": {
					"mode": "raw",
					"raw": ""
				},
				"url": {
					"raw": "{{pay-api-base-url}}/api/v1/payments/{{payment-identifier}}/transactions?redirect_uri=http%3A//localhost%3A8080/coops-web/transactions%3Ftransaction_id%3Dabcd",
					"host": [
						"{{pay-api-base-url}}"
					],
					"path": [
						"api",
						"v1",
						"payments",
						"{{payment-identifier}}",
						"transactions"
					],
					"query": [
						{
							"key": "redirect_uri",
							"value": "http%3A//localhost%3A8080/coops-web/transactions%3Ftransaction_id%3Dabcd"
						}
					]
				}
			},
			"response": []
		},
		{
			"name": "Get Transaction",
			"request": {
				"method": "GET",
				"header": [],
				"url": {
					"raw": "{{pay-api-base-url}}/api/v1/payments/{{payment-identifier}}/transactions/{{transaction-identifier}}",
					"host": [
						"{{pay-api-base-url}}"
					],
					"path": [
						"api",
						"v1",
						"payments",
						"{{payment-identifier}}",
						"transactions",
						"{{transaction-identifier}}"
					]
				}
			},
			"response": []
		},
		{
			"name": "Update Transaction",
			"request": {
				"method": "PUT",
				"header": [],
				"body": {
					"mode": "raw",
					"raw": ""
				},
				"url": {
					"raw": "{{pay-api-base-url}}/api/v1/payments/{{payment-identifier}}/transactions/{{transaction-identifier}}",
					"host": [
						"{{pay-api-base-url}}"
					],
					"path": [
						"api",
						"v1",
						"payments",
						"{{payment-identifier}}",
						"transactions",
						"{{transaction-identifier}}"
					]
				}
			},
			"response": []
		},
		{
			"name": "Update Payment Record ",
			"request": {
				"method": "PUT",
				"header": [
					{
						"key": "Content-Type",
						"name": "Content-Type",
						"value": "application/json",
						"type": "text"
					}
				],
				"body": {
					"mode": "raw",
					"raw": "{\n  \"payment_info\": {\n    \"method_of_payment\": \"CC\"\n  },\n  \"business_info\": {\n    \"business_identifier\": \"cp0000019\",\n    \"corp_type\": \"CP\",\n    \"business_name\": \"ABC Corp\",\n    \"contact_info\": {\n      \"city\": \"Victoria\",\n      \"postal_code\": \"V8P2P2\",\n      \"province\": \"BC\",\n      \"address_line_1\": \"100 Douglas Street\",\n      \"country\": \"CA\"\n    }\n  },\n  \"filing_info\": {\n    \"filing_types\": [\n      {\n        \"filing_type_code\": \"OTCDR\",\n    \t\"filing_description\":\"Change of Directors - Director A\"\n      },\n      {\n        \"filing_type_code\": \"OTANN\"\n      }\n      \n    ]\n  }\n}"
				},
				"url": {
					"raw": "{{pay-api-base-url}}/api/v1/payments/1",
					"host": [
						"{{pay-api-base-url}}"
					],
					"path": [
						"api",
						"v1",
						"payments",
						"1"
					]
				}
			},
			"response": []
		}
	],
	"auth": {
		"type": "oauth2",
		"oauth2": [
			{
				"key": "accessToken",
				"value": "{{accessToken}}",
				"type": "string"
			},
			{
				"key": "addTokenTo",
				"value": "header",
				"type": "string"
			}
		]
	},
	"event": [
		{
			"listen": "prerequest",
			"script": {
				"id": "dca1bb4a-f917-43e2-ae5d-3cd3c52d1daf",
				"type": "text/javascript",
				"exec": [
					"function getvar(variableName) {",
					"    let value = pm.variables.get(variableName);",
					"    if (!value) throw new Error(",
					"        `Variable '${variableName}' is not defined.`);",
					"    return value;",
					"}",
					"",
					"let tokenUrl = getvar('tokenUrl');",
					"let userName = getvar('userName');",
					"let passCode = getvar('passCode');",
					"",
					"let getTokenRequest = {",
					"    method: 'POST',",
					"    url: tokenUrl,",
					"    header: {",
					"        'content-type': 'application/json'",
					"    },",
					" ",
					"    body: {",
					"        mode: 'raw',",
					"        raw: JSON.stringify({ \"username\": userName, \"password\": passCode })",
					"    }",
					"    ",
					"};",
					"",
					"pm.sendRequest(getTokenRequest, (err, response) => {",
					"    let jsonResponse = response.json(),",
					"        newAccessToken = jsonResponse.access_token;",
					"",
					"    console.log({ err, jsonResponse, newAccessToken })",
					"",
					"    pm.environment.set('accessToken', newAccessToken);",
					"    pm.variables.set('accessToken', newAccessToken);",
					"});",
					""
				]
			}
		},
		{
			"listen": "test",
			"script": {
				"id": "c078047b-a96e-41ad-8b31-a89c2528dd8e",
				"type": "text/javascript",
				"exec": [
					""
				]
			}
		}
	]
}<|MERGE_RESOLUTION|>--- conflicted
+++ resolved
@@ -1,12 +1,7 @@
 {
 	"info": {
-<<<<<<< HEAD
 		"_postman_id": "1458f159-81c5-4167-af63-dc277c2255a8",
 		"name": "pay-api",
-=======
-		"_postman_id": "64d34ce5-3797-4405-ac5c-0242bfadc4de",
-		"name": "pay-api copy",
->>>>>>> b2a3e78f
 		"schema": "https://schema.getpostman.com/json/collection/v2.1.0/collection.json"
 	},
 	"item": [
@@ -119,85 +114,6 @@
 			"response": []
 		},
 		{
-			"name": "Create a Transaction Record",
-			"request": {
-				"method": "POST",
-				"header": [],
-				"body": {
-					"mode": "raw",
-					"raw": ""
-				},
-				"url": {
-					"raw": "{{pay-api-base-url}}/api/v1/payments/{{payment-identifier}}/transactions?redirect_uri=http%3A//localhost%3A8080/coops-web/transactions%3Ftransaction_id%3Dabcd",
-					"host": [
-						"{{pay-api-base-url}}"
-					],
-					"path": [
-						"api",
-						"v1",
-						"payments",
-						"{{payment-identifier}}",
-						"transactions"
-					],
-					"query": [
-						{
-							"key": "redirect_uri",
-							"value": "http%3A//localhost%3A8080/coops-web/transactions%3Ftransaction_id%3Dabcd"
-						}
-					]
-				}
-			},
-			"response": []
-		},
-		{
-			"name": "Get Transaction",
-			"request": {
-				"method": "GET",
-				"header": [],
-				"url": {
-					"raw": "{{pay-api-base-url}}/api/v1/payments/{{payment-identifier}}/transactions/{{transaction-identifier}}",
-					"host": [
-						"{{pay-api-base-url}}"
-					],
-					"path": [
-						"api",
-						"v1",
-						"payments",
-						"{{payment-identifier}}",
-						"transactions",
-						"{{transaction-identifier}}"
-					]
-				}
-			},
-			"response": []
-		},
-		{
-			"name": "Update Transaction",
-			"request": {
-				"method": "PUT",
-				"header": [],
-				"body": {
-					"mode": "raw",
-					"raw": ""
-				},
-				"url": {
-					"raw": "{{pay-api-base-url}}/api/v1/payments/{{payment-identifier}}/transactions/{{transaction-identifier}}",
-					"host": [
-						"{{pay-api-base-url}}"
-					],
-					"path": [
-						"api",
-						"v1",
-						"payments",
-						"{{payment-identifier}}",
-						"transactions",
-						"{{transaction-identifier}}"
-					]
-				}
-			},
-			"response": []
-		},
-		{
 			"name": "Update Payment Record ",
 			"request": {
 				"method": "PUT",
@@ -214,15 +130,98 @@
 					"raw": "{\n  \"payment_info\": {\n    \"method_of_payment\": \"CC\"\n  },\n  \"business_info\": {\n    \"business_identifier\": \"cp0000019\",\n    \"corp_type\": \"CP\",\n    \"business_name\": \"ABC Corp\",\n    \"contact_info\": {\n      \"city\": \"Victoria\",\n      \"postal_code\": \"V8P2P2\",\n      \"province\": \"BC\",\n      \"address_line_1\": \"100 Douglas Street\",\n      \"country\": \"CA\"\n    }\n  },\n  \"filing_info\": {\n    \"filing_types\": [\n      {\n        \"filing_type_code\": \"OTCDR\",\n    \t\"filing_description\":\"Change of Directors - Director A\"\n      },\n      {\n        \"filing_type_code\": \"OTANN\"\n      }\n      \n    ]\n  }\n}"
 				},
 				"url": {
-					"raw": "{{pay-api-base-url}}/api/v1/payments/1",
-					"host": [
-						"{{pay-api-base-url}}"
-					],
-					"path": [
-						"api",
-						"v1",
-						"payments",
-						"1"
+					"raw": "{{pay-api-base-url}}/api/v1/payments/{{payment-identifier}}",
+					"host": [
+						"{{pay-api-base-url}}"
+					],
+					"path": [
+						"api",
+						"v1",
+						"payments",
+						"{{payment-identifier}}"
+					]
+				}
+			},
+			"response": []
+		},
+		{
+			"name": "Create a Transaction Record",
+			"request": {
+				"method": "POST",
+				"header": [],
+				"body": {
+					"mode": "raw",
+					"raw": ""
+				},
+				"url": {
+					"raw": "{{pay-api-base-url}}/api/v1/payments/{{payment-identifier}}/transactions?redirect_uri=http%3A//localhost%3A8080/coops-web/transactions%3Ftransaction_id%3Dabcd",
+					"host": [
+						"{{pay-api-base-url}}"
+					],
+					"path": [
+						"api",
+						"v1",
+						"payments",
+						"{{payment-identifier}}",
+						"transactions"
+					],
+					"query": [
+						{
+							"key": "redirect_uri",
+							"value": "http%3A//localhost%3A8080/coops-web/transactions%3Ftransaction_id%3Dabcd"
+						}
+					]
+				}
+			},
+			"response": []
+		},
+		{
+			"name": "Get Transaction",
+			"request": {
+				"method": "GET",
+				"header": [],
+				"body": {
+					"mode": "raw",
+					"raw": ""
+				},
+				"url": {
+					"raw": "{{pay-api-base-url}}/api/v1/payments/{{payment-identifier}}/transactions/{{transaction-identifier}}",
+					"host": [
+						"{{pay-api-base-url}}"
+					],
+					"path": [
+						"api",
+						"v1",
+						"payments",
+						"{{payment-identifier}}",
+						"transactions",
+						"{{transaction-identifier}}"
+					]
+				}
+			},
+			"response": []
+		},
+		{
+			"name": "Update Transaction",
+			"request": {
+				"method": "PUT",
+				"header": [],
+				"body": {
+					"mode": "raw",
+					"raw": ""
+				},
+				"url": {
+					"raw": "{{pay-api-base-url}}/api/v1/payments/{{payment-identifier}}/transactions/{{transaction-identifier}}",
+					"host": [
+						"{{pay-api-base-url}}"
+					],
+					"path": [
+						"api",
+						"v1",
+						"payments",
+						"{{payment-identifier}}",
+						"transactions",
+						"{{transaction-identifier}}"
 					]
 				}
 			},
