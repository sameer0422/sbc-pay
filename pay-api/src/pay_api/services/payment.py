# Copyright © 2019 Province of British Columbia
#
# Licensed under the Apache License, Version 2.0 (the 'License');
# you may not use this file except in compliance with the License.
# You may obtain a copy of the License at
#
#     http://www.apache.org/licenses/LICENSE-2.0
#
# Unless required by applicable law or agreed to in writing, software
# distributed under the License is distributed on an 'AS IS' BASIS,
# WITHOUT WARRANTIES OR CONDITIONS OF ANY KIND, either express or implied.
# See the License for the specific language governing permissions and
# limitations under the License.
"""Service to manage Payment model related operations."""

from datetime import datetime
from typing import Any, Dict

from flask import current_app

from pay_api.models import Payment as PaymentModel
from pay_api.services.invoice import Invoice
from pay_api.utils.enums import Status


class Payment:  # pylint: disable=too-many-instance-attributes
    """Service to manage Payment model related operations."""

    def __init__(self):
        """Initialize the service."""
        self.__dao = None
        self._id: int = None
        self._payment_system_code: str = None
        self._payment_method_code: str = None
        self._payment_status_code: str = None
        self._paid: float = None
        self._created_by: str = None
        self._created_on: datetime = datetime.now()
        self._updated_by: str = None
        self._updated_on: datetime = None
        self._invoices = None

    @property
    def _dao(self):
        if not self.__dao:
            self.__dao = PaymentModel()
        return self.__dao

    @_dao.setter
    def _dao(self, value):
        self.__dao = value
        self.id: int = self._dao.id
        self.payment_system_code: str = self._dao.payment_system_code
        self.payment_method_code: str = self._dao.payment_method_code
        self.payment_status_code: str = self._dao.payment_status_code
        self.paid: str = self._dao.paid
        self.created_by: str = self._dao.created_by
        self.created_on: datetime = self._dao.created_on
        self.updated_by: str = self._dao.updated_by
        self.updated_on: datetime = self._dao.updated_on
        self.invoices = self._dao.invoices

    @property
    def id(self):
        """Return the _id."""
        return self._id

    @id.setter
    def id(self, value: int):
        """Set the id."""
        self._id = value
        self._dao.id = value

    @property
    def payment_system_code(self):
        """Return the payment_system_code."""
        return self._payment_system_code

    @payment_system_code.setter
    def payment_system_code(self, value: str):
        """Set the payment_system_code."""
        self._payment_system_code = value
        self._dao.payment_system_code = value

    @property
    def payment_method_code(self):
        """Return the payment_method_code."""
        return self._payment_method_code

    @payment_method_code.setter
    def payment_method_code(self, value: str):
        """Set the payment_method_code."""
        self._payment_method_code = value
        self._dao.payment_method_code = value

    @property
    def payment_status_code(self):
        """Return the payment_status_code."""
        return self._payment_status_code

    @payment_status_code.setter
    def payment_status_code(self, value: str):
        """Set the payment_status_code."""
        self._payment_status_code = value
        self._dao.payment_status_code = value

    @property
    def paid(self):
        """Return the paid."""
        return self._paid

    @paid.setter
    def paid(self, value: float):
        """Set the paid."""
        self._paid = value
        self._dao.paid = value

    @property
    def created_by(self):
        """Return the created_by."""
        return self._created_by

    @created_by.setter
    def created_by(self, value: str):
        """Set the created_by."""
        self._created_by = value
        self._dao.created_by = value

    @property
    def created_on(self):
        """Return the created_on."""
        return self._created_on if self._created_on is not None else datetime.now()

    @created_on.setter
    def created_on(self, value: datetime):
        """Set the created_on."""
        self._created_on = value
        self._dao.created_on = value

    @property
    def updated_by(self):
        """Return the updated_by."""
        return self._updated_by

    @updated_by.setter
    def updated_by(self, value: str):
        """Set the created_by."""
        self._updated_by = value
        self._dao.updated_by = value

    @property
    def updated_on(self):
        """Return the updated_on."""
        return self._updated_on

    @updated_on.setter
    def updated_on(self, value: datetime):
        """Set the updated_on."""
        self._updated_on = value
        self._dao.updated_on = value

    @property
    def invoices(self):
        """Return the payment invoices."""
        return self._invoices

    @invoices.setter
    def invoices(self, value):
        """Set the invoices."""
        self._invoices = value
        self._dao.invoices = value

    def commit(self):
        """Save the information to the DB."""
        return self._dao.commit()

    def rollback(self):
        """Rollback."""
        return self._dao.rollback()

    def flush(self):
        """Save the information to the DB."""
        return self._dao.flush()

    def save(self):
        """Save the information to the DB."""
        return self._dao.save()

    def asdict(self):
        """Return the payment as a python dict."""
        invoices = []
        for invoice in self._invoices:
            current_invoice = Invoice.populate(invoice)
            if current_invoice.invoice_status_code != Status.CANCELLED.value:
                invoices.append(current_invoice.asdict())
        d = {
            'id': self._id,
<<<<<<< HEAD
            'payment_system': self._payment_system_code,
            'payment_method': self._payment_method_code,
            'status_code': self._payment_status_code,
            'created_on': self._created_on,
            'created_by': self._created_by
=======
            'payment_system_code': self._payment_system_code,
            'payment_method_code': self._payment_method_code,
            'payment_status_code': self._payment_status_code,
            'paid': self._paid,
            'payment_create_date': self._created_on,
            'payment_create_by': self._created_by,
            'payment_update_date': self._updated_on,
            'payment_update_by': self._updated_by,
            'payment_invoices': invoices
>>>>>>> b2a3e78f
        }

        if self._updated_on:
            d.updated_on = self._updated_on
        if self._updated_by:
            d.updated_by = self._updated_by
        if invoices:
            d['invoices'] = invoices

        return d

    @staticmethod
    def create(payment_info: Dict[str, Any], current_user: str = None, payment_system: str = 'CC'):
        """Create payment record."""
        current_app.logger.debug('<create_payment')
        p = Payment()
        p.payment_method_code = payment_info.get('method_of_payment', None)
        p.payment_status_code = Status.CREATED.value
        p.payment_system_code = payment_system
        p.paid = 0
        p.created_by = current_user
        p.created_on = datetime.now()
        pay_dao = p.flush()
        p = Payment()
        p._dao = pay_dao  # pylint: disable=protected-access
        current_app.logger.debug('>create_payment')
        return p

    @staticmethod
    def find_by_id(identifier: int):
        """Find payment by id."""
        payment_dao = PaymentModel.find_by_id(identifier)

        payment = Payment()
        payment._dao = payment_dao  # pylint: disable=protected-access

        current_app.logger.debug('>find_by_id')
        return payment<|MERGE_RESOLUTION|>--- conflicted
+++ resolved
@@ -195,29 +195,18 @@
                 invoices.append(current_invoice.asdict())
         d = {
             'id': self._id,
-<<<<<<< HEAD
             'payment_system': self._payment_system_code,
             'payment_method': self._payment_method_code,
             'status_code': self._payment_status_code,
             'created_on': self._created_on,
-            'created_by': self._created_by
-=======
-            'payment_system_code': self._payment_system_code,
-            'payment_method_code': self._payment_method_code,
-            'payment_status_code': self._payment_status_code,
-            'paid': self._paid,
-            'payment_create_date': self._created_on,
-            'payment_create_by': self._created_by,
-            'payment_update_date': self._updated_on,
-            'payment_update_by': self._updated_by,
-            'payment_invoices': invoices
->>>>>>> b2a3e78f
+            'created_by': self._created_by,
+            'paid': self._paid
         }
 
         if self._updated_on:
-            d.updated_on = self._updated_on
+            d['updated_on'] = self._updated_on
         if self._updated_by:
-            d.updated_by = self._updated_by
+            d['updated_by'] = self._updated_by
         if invoices:
             d['invoices'] = invoices
 
