--- conflicted
+++ resolved
@@ -104,9 +104,6 @@
         """Return DIRECT_PAY as the system code."""
         return PaymentMethod.DIRECT_PAY.value
 
-<<<<<<< HEAD
-    def create_account(self, name: str, contact_info: Dict[str, Any], payment_info: Dict[str, Any], **kwargs):
-=======
     def get_default_invoice_status(self) -> str:
         """Return CREATED as the default invoice status."""
         return InvoiceStatus.CREATED.value
@@ -115,8 +112,7 @@
         """Return the default status for payment when created."""
         return PaymentStatus.CREATED.value
 
-    def create_account(self, name: str, contact_info: Dict[str, Any], authorization: Dict[str, Any], **kwargs):
->>>>>>> d4220dac
+    def create_account(self, name: str, contact_info: Dict[str, Any], payment_info: Dict[str, Any], **kwargs):
         """Return an empty value since Direct Pay doesnt need any account."""
         return {}
 
