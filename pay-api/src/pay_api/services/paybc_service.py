# Copyright © 2019 Province of British Columbia
#
# Licensed under the Apache License, Version 2.0 (the 'License');
# you may not use this file except in compliance with the License.
# You may obtain a copy of the License at
#
#     http://www.apache.org/licenses/LICENSE-2.0
#
# Unless required by applicable law or agreed to in writing, software
# distributed under the License is distributed on an 'AS IS' BASIS,
# WITHOUT WARRANTIES OR CONDITIONS OF ANY KIND, either express or implied.
# See the License for the specific language governing permissions and
# limitations under the License.
"""Service to manage PayBC interaction."""

import base64
import datetime
from typing import Any, Dict, Tuple

from dateutil import parser
from flask import current_app

from pay_api.services.base_payment_system import PaymentSystemService
from pay_api.services.payment_account import PaymentAccount
from pay_api.utils.constants import (
    DEFAULT_COUNTRY, DEFAULT_JURISDICTION, PAYBC_ADJ_ACTIVITY_NAME, PAYBC_BATCH_SOURCE, PAYBC_CUST_TRX_TYPE,
    PAYBC_LINE_TYPE, PAYBC_MEMO_LINE_NAME, PAYBC_TERM_NAME)
from pay_api.utils.enums import AuthHeaderType, ContentType, PaymentSystem

from .oauth_service import OAuthService
from .payment_line_item import PaymentLineItem


class PaybcService(PaymentSystemService, OAuthService):
    """Service to manage PayBC integration."""

    def get_payment_system_code(self):
        """Return PAYBC as the system code."""
        return PaymentSystem.PAYBC.value

    def create_account(self, name: str, account_info: Dict[str, Any]):
        """Create account in PayBC."""
        access_token = self.__get_token().json().get('access_token')
        party = self.__create_party(access_token, name)
        account = self.__create_paybc_account(access_token, party)
        site = self.__create_site(access_token, party, account, account_info)
        return party.get('party_number'), account.get('account_number'), site.get('site_number')

    def create_invoice(self, payment_account: PaymentAccount, line_items: [PaymentLineItem], invoice_number: int):
        """Create Invoice in PayBC."""
        current_app.logger.debug('<create_invoice')
        now = datetime.datetime.now()
        curr_time = now.strftime('%Y-%m-%dT%H:%M:%SZ')
        invoice_url = current_app.config.get('PAYBC_BASE_URL') + '/cfs/parties/{}/accs/{}/sites/{}/invs/' \
            .format(payment_account.party_number, payment_account.account_number, payment_account.site_number)

        invoice = dict(
            batch_source=PAYBC_BATCH_SOURCE,
            cust_trx_type=PAYBC_CUST_TRX_TYPE,
            transaction_date=curr_time,
            transaction_number=f'{invoice_number}-{payment_account.corp_number}',
            gl_date=curr_time,
            term_name=PAYBC_TERM_NAME,
            comments='',
            lines=[]
        )
        index: int = 0
        for line_item in line_items:
            index = index + 1
            invoice['lines'].append(
                {
                    'line_number': index,
                    'line_type': PAYBC_LINE_TYPE,
                    'memo_line_name': PAYBC_MEMO_LINE_NAME,
                    'description': line_item.description,
                    'unit_price': line_item.total,
                    'quantity': line_item.quantity
                }
            )

        access_token = self.__get_token().json().get('access_token')
        invoice_response = self.post(invoice_url, access_token, AuthHeaderType.BEARER, ContentType.JSON, invoice)

        invoice = {
            'invoice_number': invoice_response.json().get('invoice_number', None),
            'reference_number': invoice_response.json().get('pbc_ref_number', None)
        }

        current_app.logger.debug('>create_invoice')
        return invoice

    def cancel_invoice(self, account_details: Tuple[str], inv_number: str):
        """Adjust the invoice to zero."""
        access_token: str = self.__get_token().json().get('access_token')
        invoice = self.__get_invoice(account_details, inv_number, access_token)
        for line in invoice.get('lines'):
            amount: float = line.get('unit_price') * line.get('quantity')

            current_app.logger.debug('Adding asjustment for line item : {} -- {}'
                                     .format(line.get('line_number'), amount))
            self.__add_adjustment(account_details, inv_number, 'Cancelling Invoice',
                                  0 - amount, line=line.get('line_number'), access_token=access_token)

    def get_receipt(self, payment_account: PaymentAccount, receipt_number: str, invoice_number: str):
        """Get receipt from paybc for the receipt number or get receipt against invoice number."""
        access_token: str = self.__get_token().json().get('access_token')
        current_app.logger.debug('<Getting receipt')
        receipt_url = current_app.config.get('PAYBC_BASE_URL') + '/cfs/parties/{}/accs/{}/sites/{}/rcpts/'.format(
            payment_account.party_number, payment_account.account_number, payment_account.site_number)

        if not receipt_number:  # Find all receipts for the site and then match with invoice number
            receipts_response = self.get(receipt_url, access_token, AuthHeaderType.BEARER, ContentType.JSON).json()
<<<<<<< HEAD
            for receipt in receipts_response.get('items'):
=======
            for receipt in receipts_response:
>>>>>>> c2685a31
                for invoice in receipt.get('invoices'):
                    if invoice.get('trx_number') == invoice_number:
                        receipt_number = receipt.get('receipt_number')

        if receipt_number:
            receipt_url = receipt_url + f'{receipt_number}/'
            receipt_response = self.get(receipt_url, access_token, AuthHeaderType.BEARER, ContentType.JSON).json()
            receipt_date = parser.parse(receipt_response.get('receipt_date'))

            amount: float = 0
            for invoice in receipt_response.get('invoices'):
                if invoice.get('trx_number') == invoice_number:
                    amount += float(invoice.get('amount_to_apply'))

            return receipt_number, receipt_date, amount
        return None

    def __create_party(self, access_token: str = None, party_name: str = None):
        """Create a party record in PayBC."""
        current_app.logger.debug('<Creating party Record')
        party_url = current_app.config.get('PAYBC_BASE_URL') + '/cfs/parties/'
        party: Dict[str, Any] = {
            'customer_name': party_name
        }

        party_response = self.post(party_url, access_token, AuthHeaderType.BEARER, ContentType.JSON, party)
        current_app.logger.debug('>Creating party Record')
        return party_response.json()

    def __create_paybc_account(self, access_token, party):
        """Create account record in PayBC."""
        current_app.logger.debug('<Creating account')
        account_url = current_app.config.get('PAYBC_BASE_URL') + '/cfs/parties/{}/accs/'.format(
            party.get('party_number', None))
        account: Dict[str, Any] = {
            'party_number': party.get('party_number'),
            'account_description': party.get('customer_name')
        }

        account_response = self.post(account_url, access_token, AuthHeaderType.BEARER, ContentType.JSON, account)
        current_app.logger.debug('>Creating account')
        return account_response.json()

    def __create_site(self, access_token, party, account, account_info):
        """Create site in PayBC."""
        current_app.logger.debug('<Creating site ')
        site_url = current_app.config.get('PAYBC_BASE_URL') + '/cfs/parties/{}/accs/{}/sites/' \
            .format(account.get('party_number', None), account.get('account_number', None))
        site: Dict[str, Any] = {
            'party_number': account.get('party_number', None),
            'account_number': account.get('account_number', None),
            'site_name': party.get('customer_name') + ' Site',
            'city': account_info.get('city', None),
            'address_line_1': account_info.get('address_line_1', None),
            'postal_code': account_info.get('postal_code', None),
            'province': account_info.get('province', DEFAULT_JURISDICTION),
            'country': account_info.get('country', DEFAULT_COUNTRY),
            'customer_site_id': '1'
        }

        site_response = self.post(site_url, access_token, AuthHeaderType.BEARER, ContentType.JSON, site)

        current_app.logger.debug('>Creating site ')
        return site_response.json()

    def __get_token(self):
        """Generate oauth token from payBC which will be used for all communication."""
        current_app.logger.debug('<Getting token')
        token_url = current_app.config.get('PAYBC_BASE_URL') + '/oauth/token'
        basic_auth_encoded = base64.b64encode(
            bytes(current_app.config.get('PAYBC_CLIENT_ID') + ':' + current_app.config.get('PAYBC_CLIENT_SECRET'),
                  'utf-8')).decode('utf-8')
        data = 'grant_type=client_credentials'
        token_response = self.post(token_url, basic_auth_encoded, AuthHeaderType.BASIC, ContentType.FORM_URL_ENCODED,
                                   data)
        current_app.logger.debug('>Getting token')
        return token_response

    def __add_adjustment(self, account_details: Tuple[str],  # pylint: disable=too-many-arguments
                         inv_number: str, comment: str, amount: float, line: int = 0, access_token: str = None):
        """Add adjustment to the invoice."""
        current_app.logger.debug('>Creating PayBC Adjustment  For Invoice: ', inv_number)
        adjustment_url = current_app.config.get('PAYBC_BASE_URL') + '/cfs/parties/{}/accs/{}/sites/{}/invs/{}/adjs/' \
            .format(account_details[0], account_details[1], account_details[2], inv_number)
        current_app.logger.debug('>Creating PayBC Adjustment URL', adjustment_url)

        adjustment = dict(
            comment=comment,
            lines=[
                {
                    'line_number': str(line),
                    'adjustment_amount': str(amount),
                    'activity_name': PAYBC_ADJ_ACTIVITY_NAME
                }
            ]
        )

        adjustment_response = self.post(adjustment_url, access_token, AuthHeaderType.BEARER, ContentType.JSON,
                                        adjustment)

        current_app.logger.debug('>Created PayBC Invoice Adjustment')
        return adjustment_response.json()

    def __get_invoice(self, account_details: Tuple[str], inv_number: str, access_token: str):
        """Get invoice from PayBC."""
        current_app.logger.debug('<__get_invoice')
        invoice_url = current_app.config.get('PAYBC_BASE_URL') + '/cfs/parties/{}/accs/{}/sites/{}/invs/{}/' \
            .format(account_details[0], account_details[1], account_details[2], inv_number)
        print(invoice_url)

        invoice_response = self.get(invoice_url, access_token, AuthHeaderType.BEARER, ContentType.JSON)
        print(invoice_response)
        current_app.logger.debug('>__get_invoice')
        return invoice_response.json()<|MERGE_RESOLUTION|>--- conflicted
+++ resolved
@@ -73,6 +73,7 @@
                     'line_type': PAYBC_LINE_TYPE,
                     'memo_line_name': PAYBC_MEMO_LINE_NAME,
                     'description': line_item.description,
+                    'attribute1': line_item.description,
                     'unit_price': line_item.total,
                     'quantity': line_item.quantity
                 }
@@ -110,11 +111,7 @@
 
         if not receipt_number:  # Find all receipts for the site and then match with invoice number
             receipts_response = self.get(receipt_url, access_token, AuthHeaderType.BEARER, ContentType.JSON).json()
-<<<<<<< HEAD
             for receipt in receipts_response.get('items'):
-=======
-            for receipt in receipts_response:
->>>>>>> c2685a31
                 for invoice in receipt.get('invoices'):
                     if invoice.get('trx_number') == invoice_number:
                         receipt_number = receipt.get('receipt_number')
