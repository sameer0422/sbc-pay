--- conflicted
+++ resolved
@@ -128,16 +128,12 @@
     return get_local_time(date_val).strftime('%Y-%m-%d %H:%M:%S')
 
 
-<<<<<<< HEAD
-def generate_transaction_number(txn_number: str) -> str:
-=======
 def get_local_formatted_date(date_val: datetime):
     """Return formatted local time."""
     return get_local_time(date_val).strftime('%m-%d-%Y')
 
 
-def generate_transaction_number(inv_id: int) -> str:
->>>>>>> 3eaf9482
+def generate_transaction_number(txn_number: str) -> str:
     """Return transaction number for invoices."""
     prefix = current_app.config.get('CFS_INVOICE_PREFIX')
     return f'{prefix}{txn_number:0>8}'