# Copyright © 2019 Province of British Columbia
#
# Licensed under the Apache License, Version 2.0 (the "License");
# you may not use this file except in compliance with the License.
# You may obtain a copy of the License at
#
#     http://www.apache.org/licenses/LICENSE-2.0
#
# Unless required by applicable law or agreed to in writing, software
# distributed under the License is distributed on an "AS IS" BASIS,
# WITHOUT WARRANTIES OR CONDITIONS OF ANY KIND, either express or implied.
# See the License for the specific language governing permissions and
# limitations under the License.
"""Resource for Fee Calculation endpoints."""
from datetime import datetime
from http import HTTPStatus

from flask import jsonify, request
from flask_restplus import Namespace, Resource, cors

from pay_api import jwt as _jwt
from pay_api import tracing as _tracing
from pay_api.exceptions import BusinessException
from pay_api.services import FeeSchedule
from pay_api.utils.constants import DEFAULT_JURISDICTION
from pay_api.utils.roles import Role
from pay_api.utils.util import cors_preflight


API = Namespace('fees', description='Payment System - Fees')


@cors_preflight('GET')
@API.route('/<string:corp_type>/<string:filing_type_code>', methods=['GET', 'OPTIONS'])
class Fee(Resource):
    """Endpoint resource to calculate fee."""

    @staticmethod
    @cors.crossdomain(origin='*')
    @_tracing.trace()
    @_jwt.has_one_of_roles([Role.BASIC.value, Role.PREMIUM.value])
    def get(corp_type, filing_type_code):
        """Calculate the fee for the filing using the corp type/filing type and return fee."""
        date = request.args.get('date', datetime.today().strftime('%Y-%m-%d'))
        jurisdiction = request.args.get('jurisdiction', DEFAULT_JURISDICTION)
        priority = request.args.get('priority', False)
        try:
<<<<<<< HEAD
            response, status = FeeSchedule.find_by_corp_type_and_filing_type(
                corp_type=corp_type,
                filing_type_code=filing_type_code,
                valid_date=date,
                jurisdiction=jurisdiction,
                priority=priority).asdict(), HTTPStatus.OK
=======
            response, status = (
                FeeSchedule.find_by_corp_type_and_filing_type(
                    corp_type=corp_type,
                    filing_type_code=filing_type_code,
                    valid_date=date,
                    jurisdiction=jurisdiction,
                    priority=priority,
                ).asdict(),
                HTTPStatus.OK,
            )
>>>>>>> 27931c95
        except BusinessException as exception:
            response, status = {'code': exception.code, 'message': exception.message}, exception.status
        return jsonify(response), status<|MERGE_RESOLUTION|>--- conflicted
+++ resolved
@@ -26,7 +26,6 @@
 from pay_api.utils.roles import Role
 from pay_api.utils.util import cors_preflight
 
-
 API = Namespace('fees', description='Payment System - Fees')
 
 
@@ -45,14 +44,7 @@
         jurisdiction = request.args.get('jurisdiction', DEFAULT_JURISDICTION)
         priority = request.args.get('priority', False)
         try:
-<<<<<<< HEAD
-            response, status = FeeSchedule.find_by_corp_type_and_filing_type(
-                corp_type=corp_type,
-                filing_type_code=filing_type_code,
-                valid_date=date,
-                jurisdiction=jurisdiction,
-                priority=priority).asdict(), HTTPStatus.OK
-=======
+
             response, status = (
                 FeeSchedule.find_by_corp_type_and_filing_type(
                     corp_type=corp_type,
@@ -63,7 +55,6 @@
                 ).asdict(),
                 HTTPStatus.OK,
             )
->>>>>>> 27931c95
         except BusinessException as exception:
             response, status = {'code': exception.code, 'message': exception.message}, exception.status
         return jsonify(response), status