--- conflicted
+++ resolved
@@ -18,11 +18,8 @@
 
 from flask import current_app
 from pay_api.models import CfsAccount as CfsAccountModel
-<<<<<<< HEAD
-=======
 from pay_api.models import EFTShortnames as EFTShortnameModel
 from pay_api.models import EFTShortnameLinks as EFTShortnameLinksModel
->>>>>>> e36c4def
 from pay_api.models import EFTCredit as EFTCreditModel
 from pay_api.models import EFTShortnames as EFTShortNamesModel
 from pay_api.models import Invoice as InvoiceModel
@@ -35,13 +32,8 @@
 from pay_api.services import EFTShortNamesService
 from pay_api.services.cfs_service import CFSService
 from pay_api.services.receipt import Receipt
-<<<<<<< HEAD
-from pay_api.utils.enums import (
-    CfsAccountStatus, EFTShortnameState, InvoiceReferenceStatus, InvoiceStatus, ReverseOperation)
-=======
 from pay_api.utils.enums import CfsAccountStatus, EFTShortnameStatus, InvoiceReferenceStatus, InvoiceStatus
 from pay_api.utils.util import generate_receipt_number
->>>>>>> e36c4def
 from sentry_sdk import capture_message
 
 
@@ -108,66 +100,6 @@
                 continue
 
     @classmethod
-<<<<<<< HEAD
-    def unlink_electronic_funds_transfers(cls):
-        """Unlink electronic funds transfers."""
-        eft_short_names = cls._get_eft_short_names_by_state(EFTShortnameState.UNLINKED.value)
-        for eft_short_name in eft_short_names:
-            try:
-                current_app.logger.debug(f'Unlinking Electronic Funds Transfer: {eft_short_name.id}')
-                payment_account: PaymentAccountModel = PaymentAccountModel.find_by_auth_account_id(
-                    eft_short_name.auth_account_id)
-                cfs_account: CfsAccountModel = CfsAccountModel.find_effective_by_account_id(payment_account.id)
-                eft_credit: EFTCreditModel = EFTCreditModel.find_by_payment_account_id(payment_account.id)
-
-                payment = db.session.query(PaymentModel) \
-                    .join(PaymentAccountModel, PaymentAccountModel.id == PaymentModel.payment_account_id) \
-                    .join(EFTCreditModel, EFTCreditModel.payment_account_id == PaymentAccountModel.id) \
-                    .join(EFTShortNamesModel, EFTShortNamesModel.id == EFTCreditModel.short_name_id) \
-                    .filter(EFTShortNamesModel.id == eft_short_name.id).first()
-
-                receipt_number = eft_short_name.generate_receipt_number(payment.id)
-
-                CFSService.reverse_receipt_in_cfs(cfs_account, receipt_number, ReverseOperation.CORRECTION.value)
-
-                eft_short_name.cas_version_suffix += 1
-
-                CFSService.create_cfs_receipt(
-                    cfs_account=cfs_account,
-                    rcpt_number=f'R{receipt_number}',
-                    rcpt_date=payment.payment_date.strftime('%Y-%m-%d'),
-                    amount=payment.invoice_amount,
-                    payment_method=payment_account.payment_method,
-                    access_token=CFSService.get_fas_token().json().get('access_token'))
-
-                cls._reset_invoices_and_references_to_created_for_electronic_funds_transfer(eft_short_name)
-
-                cls._apply_electronic_funds_transfer_to_pending_invoices(eft_short_name)
-
-                eft_credit.remaining_amount = eft_credit.amount
-
-                eft_short_name.save()
-
-            except Exception as e:  # NOQA # pylint: disable=broad-except
-                capture_message(
-                    f'Error on Processing CORRECTION for :={receipt_number}, '
-                    f'EFT Short Name : {eft_short_name.id}, ERROR : {str(e)}', level='error')
-                current_app.logger.error(e)
-                continue
-
-    @classmethod
-    def _get_eft_short_names_by_state(cls, state: EFTShortnameState) -> List[EFTShortNamesModel]:
-        """Get electronic funds transfer by state."""
-        query = db.session.query(EFTShortNamesModel) \
-            .join(PaymentAccountModel, PaymentAccountModel.auth_account_id == EFTShortNamesModel.auth_account_id) \
-            .join(CfsAccountModel, CfsAccountModel.account_id == PaymentAccountModel.id) \
-            .filter(CfsAccountModel.status == CfsAccountStatus.ACTIVE.value)
-
-        if state == EFTShortnameState.UNLINKED.value:
-            query = query.filter(EFTShortNamesModel.auth_account_id.is_(None))
-        if state == EFTShortnameState.LINKED.value:
-            query = query.filter(EFTShortNamesModel.auth_account_id.isnot(None))
-=======
     def _get_eft_short_names_by_status(cls, status: str) -> List[EFTShortnameModel]:
         """Get electronic funds transfer by state."""
         query = db.session.query(EFTShortnameModel.id.label('short_name_id'), EFTShortnameLinksModel.auth_account_id) \
@@ -188,7 +120,6 @@
         #  auth_account_ids for the outer processing loops
         for short_name_id, auth_account_id in result:
             short_name_results.append(EFTShortnameInfo(id=short_name_id, auth_account_id=auth_account_id))
->>>>>>> e36c4def
 
         return short_name_results
 
