--- conflicted
+++ resolved
@@ -225,19 +225,10 @@
     return payment_account
 
 
-<<<<<<< HEAD
-def factory_create_eft_shortname(auth_account_id: str, short_name: str, linked_on=datetime.now()):
-    """Return Factory."""
-    short_name = EFTShortnames(
-        auth_account_id=auth_account_id,
-        short_name=short_name,
-        linked_on=linked_on
-=======
 def factory_create_eft_shortname(short_name: str):
     """Return Factory."""
     short_name = EFTShortnames(
         short_name=short_name
->>>>>>> e36c4def
     ).save()
     return short_name
 
