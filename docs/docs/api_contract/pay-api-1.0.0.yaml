--- conflicted
+++ resolved
@@ -52,13 +52,13 @@
               description: Access-Control-Allow-Headers
               examples:
                 /api/v1/fees/CP/OTANN:
-                  value: 'Content-Type, api_key, Authorization'
+                  value: 'Content-Type, Authorization'
                 /api/v1/fees/BC/BCINC:
-                  value: 'Content-Type, api_key, Authorization'
+                  value: 'Content-Type, Authorization'
                 /api/v1/fees/BC/BCADD:
-                  value: 'Content-Type, api_key, Authorization'
+                  value: 'Content-Type, Authorization'
                 /api/v1/fees/BC/BCINC?priority=true&futureEffective=true:
-                  value: 'Content-Type, api_key, Authorization'
+                  value: 'Content-Type, Authorization'
             Access-Control-Max-Age:
               schema:
                 type: string
@@ -279,7 +279,7 @@
               description: Access-Control-Allow-Headers
               examples:
                 /api/v1/payment-requests:
-                  value: 'Content-Type, api_key, Authorization'
+                  value: 'Content-Type, Authorization'
             Access-Control-Max-Age:
               schema:
                 type: string
@@ -343,9 +343,9 @@
               description: Access-Control-Allow-Headers
               examples:
                 /api/v1/payment-requests/1:
-                  value: 'Content-Type, api_key, Authorization'
+                  value: 'Content-Type, Authorization'
                 /api/v1/payment-requests/2:
-                  value: 'Content-Type, api_key, Authorization'
+                  value: 'Content-Type, Authorization'
           content:
             application/json:
               schema:
@@ -466,9 +466,9 @@
               description: Access-Control-Allow-Headers
               examples:
                 /api/v1/payment-requests/1:
-                  value: 'Content-Type, api_key, Authorization'
+                  value: 'Content-Type, Authorization'
                 /api/v1/payment-requests/2:
-                  value: 'Content-Type, api_key, Authorization'
+                  value: 'Content-Type, Authorization'
         '404':
           description: Not Found
           content:
@@ -1222,7 +1222,7 @@
           in: query
           name: limit
           description: Number of records to include
-  '/api/v1/accounts/{accountId}/statments/{statementId}':
+  '/api/v1/accounts/{accountId}/statements/{statementId}':
     parameters:
       - schema:
           type: string
@@ -1251,9 +1251,8 @@
             application/json:
               schema:
                 $ref: '#/components/schemas/ErrorResponse'
-<<<<<<< HEAD
-              examples:
-                /api/v1/accounts/0/statments/0:
+              examples:
+                /api/v1/accounts/0/statements/0:
                   value:
                     detail: Invalid statement identifier.
                     title: Invalid Request
@@ -1271,13 +1270,7 @@
           name: Accept
           description: Accept
           required: true
-=======
-    parameters:
-      - schema:
-          type: string
-        name: payment_identifier
-        in: path
-        required: true
+
   /api/v1/accounts:
     post:
       tags:
@@ -1325,7 +1318,7 @@
             application/json:
               schema:
                 $ref: '#/components/schemas/ErrorResponse'
-  '/api/v1/accounts/{org_id}':
+  '/api/v1/accounts/{account_id}':
     put:
       tags:
         - Accounts
@@ -1375,11 +1368,10 @@
     parameters:
       - schema:
           type: string
-        name: org_id
+        name: account_id
         in: path
         required: true
 
->>>>>>> 8c68f23e
 components:
   schemas:
     ErrorResponse:
@@ -1761,33 +1753,9 @@
           description: Filing date and time
         fileName:
           type: string
-<<<<<<< HEAD
           description: file name to be part of response
       required:
         - corpName
-  securitySchemes:
-    JWT:
-      type: http
-      scheme: bearer
-    api_key:
-      name: x-apikey
-      type: apiKey
-      in: header
-servers:
-  - url: 'https://pay-api.pathfinder.gov.bc.ca'
-    description: Prod
-  - url: 'https://pay-api-test.pathfinder.gov.bc.ca'
-    description: Test
-security:
-  - api_key: []
-  - JWT: []
-tags:
-  - name: Fees
-  - name: Invoice
-  - name: Receipts
-  - name: Transaction Reports
-=======
-          description: collection link
     AccountInfo:
       type: object
       properties:
@@ -1806,4 +1774,21 @@
             billable:
               type: boolean
               description: is it billable
->>>>>>> 8c68f23e
+
+  securitySchemes:
+    JWT:
+      type: http
+      scheme: bearer
+servers:
+  - url: 'https://pay-api.pathfinder.gov.bc.ca'
+    description: Prod
+  - url: 'https://pay-api-test.pathfinder.gov.bc.ca'
+    description: Test
+security:
+  - JWT: []
+tags:
+  - name: Fees
+  - name: Invoice
+  - name: Receipts
+  - name: Transaction Reports
+  - name: Accounts