// Edit your app's name below 
def APP_NAME = 'pay-ui'

// Edit your environment TAG names below
def TAG_NAMES = ['dev', 'test', 'prod']

// You shouldn't have to edit these if you're following the conventions
def BUILD_CONFIG = APP_NAME

// You'll need to change this to point to your application component's folder within your repository
def CONTEXT_DIRECTORY = APP_NAME

// EDIT LINE BELOW
// Add a reference to the RUNTIME_BUILD_CONFIG, if you are using a runtime that needs to be built.
// Otherwise comment out the line and the associated build script.
def RUNTIME_BUILD_CONFIG = "${APP_NAME}-runtime"

//EDIT LINE BELOW (Change `IMAGESTREAM_NAME` so it matches the name of your *output*/deployable image stream.)
def IMAGESTREAM_NAME = "${APP_NAME}-runtime"

// The name of your deployment configuration; used to verify the deployment
def DEPLOYMENT_CONFIG_NAME= "${APP_NAME}-runtime"

@NonCPS
boolean triggerBuild(String contextDirectory) {
  // Determine if code has changed within the source context directory.
  def changeLogSets = currentBuild.changeSets
  def filesChangeCnt = 0
  for (int i = 0; i < changeLogSets.size(); i++) {
    def entries = changeLogSets[i].items
    for (int j = 0; j < entries.length; j++) {
      def entry = entries[j]
      //echo "${entry.commitId} by ${entry.author} on ${new Date(entry.timestamp)}: ${entry.msg}"
      def files = new ArrayList(entry.affectedFiles)
      for (int k = 0; k < files.size(); k++) {
        def file = files[k]
        def filePath = file.path
        //echo ">> ${file.path}"
        if (filePath.contains(contextDirectory)) {
          filesChangeCnt = 1
          k = files.size()
          j = entries.length
        }
      }
    }
  }
<<<<<<< HEAD
  
=======

>>>>>>> b4ce2c4b
  if ( filesChangeCnt < 1 ) {
    echo('The changes do not require a build.')
    return false
  }
  else {
    echo('The changes require a build.')
    return true
  } 
}

// Get an image's hash tag
String getImageTagHash(String imageName, String tag = "") {

  if(!tag?.trim()) {
    tag = "latest"
  }

  def istag = openshift.raw("get istag ${imageName}:${tag} -o template --template='{{.image.dockerImageReference}}'")
  return istag.out.tokenize('@')[1].trim()
}

// define job properties - keep 10 builds only
properties([[$class: 'BuildDiscarderProperty', strategy: [$class: 'LogRotator', artifactDaysToKeepStr: '', artifactNumToKeepStr: '', daysToKeepStr: '', numToKeepStr: '10']]])

node {
  if( triggerBuild(CONTEXT_DIRECTORY) ) {

    stage("Build ${BUILD_CONFIG}") {
      script {
        try{
          openshift.withCluster() {
            openshift.withProject() {

              echo "Building the application artifacts ..."
              def build = openshift.selector("bc", "${BUILD_CONFIG}")
              build.startBuild().logs("-f")
            }
          }
        } catch (e) {
          echo("BUILD ${BUILD_CONFIG} ABORTED " +  e.toString())
          error('Stopping early…')
        }
      }
    }

    // Build the runtime image, if you are not using an off the shelf one.
    stage("Build ${RUNTIME_BUILD_CONFIG}") {
      script {
        try{
          openshift.withCluster() {
            openshift.withProject() {

              echo "Building the ${RUNTIME_BUILD_CONFIG} image ..."
              def build = openshift.selector("bc", "${RUNTIME_BUILD_CONFIG}")
              build.startBuild().logs("-f")
            }
          }
        } catch (e) {
          echo("BUILD ${RUNTIME_BUILD_CONFIG} ABORTED " +  e.toString())
          error('Stopping early…')
        }
      }
    }

    stage("Tagging Image ${TAG_NAMES[0]}") {
      script {
        try{
          openshift.withCluster() {
            openshift.withProject() {

              echo "Tagging ${IMAGESTREAM_NAME} for deployment to ${TAG_NAMES[0]} ..."

              // Don't tag with BUILD_ID so the pruner can do it's job; it won't delete tagged images.
              // Tag the images for deployment based on the image's hash
              def IMAGE_HASH = getImageTagHash("${IMAGESTREAM_NAME}")
              echo "IMAGE_HASH: ${IMAGE_HASH}"
              openshift.tag("${IMAGESTREAM_NAME}@${IMAGE_HASH}", "${IMAGESTREAM_NAME}:${TAG_NAMES[0]}")
            }
          }
        } catch (e) {
          echo("TAGGING ${RUNTIME_BUILD_CONFIG} ABORTED " +  e.toString())
          error('Stopping early…')
        }        
      }
    }
  }
  else {
    stage('No Changes') {
      echo "No changes ..."
      currentBuild.result = 'SUCCESS'
    }
  }
}<|MERGE_RESOLUTION|>--- conflicted
+++ resolved
@@ -44,11 +44,7 @@
       }
     }
   }
-<<<<<<< HEAD
-  
-=======
 
->>>>>>> b4ce2c4b
   if ( filesChangeCnt < 1 ) {
     echo('The changes do not require a build.')
     return false
